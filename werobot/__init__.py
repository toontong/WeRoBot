# -*- coding: utf-8 -*-
<<<<<<< HEAD
__version__ = '0.3.4'
=======
__version__ = '0.3.5'
>>>>>>> 9daa8f46

from .robot import WeRoBot<|MERGE_RESOLUTION|>--- conflicted
+++ resolved
@@ -1,8 +1,4 @@
 # -*- coding: utf-8 -*-
-<<<<<<< HEAD
-__version__ = '0.3.4'
-=======
 __version__ = '0.3.5'
->>>>>>> 9daa8f46
 
 from .robot import WeRoBot